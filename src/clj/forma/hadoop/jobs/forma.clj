(ns forma.hadoop.jobs.forma
  (:use cascalog.api)
  (:require [cascalog.ops :as c]
            [forma.matrix.walk :as w]
            [forma.reproject :as r]
            [forma.date-time :as date]
            [forma.schema :as schema]
            [forma.hadoop.predicate :as p]
            [forma.trends.analysis :as a]
            [forma.classify.logistic :as log]))

;; TODO: Convert these two to Cascalog queries.

(defn short-trend-shell
  "a wrapper to collect the short-term trends into a form that can be
  manipulated from within cascalog."
  [{:keys [est-start est-end t-res long-block window]} ts-start spectral reli]
  (let [freq        (date/res->period-count t-res)
        new-start   (date/datetime->period t-res est-start)
        [start end] (date/relative-period t-res ts-start [est-start est-end])]
    [new-start
     (a/telescoping-short-trend long-block window freq start end spectral reli)]))

;; We're mapping across two sequences at the end, there; the
;; long-series and the t-stat-series.

(defn long-trend-shell
  "a wrapper that takes a map of options and attributes of the input
  time-series (and cofactors) to extract the long-term trends and
  t-statistics from the time-series."
  [{:keys [est-start est-end t-res long-block window]}
   ts-start ts-series reli-series rain-series]
  (let [freq        (date/res->period-count t-res)
        new-start   (date/datetime->period t-res est-start)
        [start end] (date/relative-period t-res ts-start [est-start est-end])]
    (cons new-start
          (apply map vector
                 (a/telescoping-long-trend freq start end
                                           ts-series
                                           reli-series
                                           rain-series)))))

(def get-loc
  (<- [?chunk :> ?s-res ?mod-h ?mod-v ?sample ?line ?val]
      (map ?chunk [:location :value] :> ?loc ?val)
      (schema/unpack-pixel-location ?loc :> ?s-res ?mod-h ?mod-v ?sample ?line)))

(defn fire-tap
  "Accepts an est-map and a query source of fire timeseries. Note that
  this won't work, pulling directly from the pail!"
  [est-map fire-src]
  (<- [?s-res ?mod-h ?mod-v ?sample ?line ?fire-series]
      (fire-src ?chunk)
      (get-loc ?chunk :> ?s-res ?mod-h ?mod-v ?sample ?line ?f-series)
      (schema/adjust-fires est-map ?f-series :> ?fire-series)))

(defn filter-query [vcf-src vcf-limit chunk-src]
  (<- [?s-res ?mod-h ?mod-v ?sample ?line ?start ?ts]
      (chunk-src _ ?ts-chunk)
      (vcf-src _ ?vcf-chunk)
      (get-loc ?ts-chunk :> ?s-res ?mod-h ?mod-v ?sample ?line ?series)
      (:distinct false)
      (map ?series [:start-idx :series] :> ?start ?ts)
      (p/blossom-chunk ?vcf-chunk :> ?s-res ?mod-h ?mod-v ?sample ?line ?vcf)
      (>= ?vcf vcf-limit)))

(defn dynamic-filter
  "Returns a new generator of ndvi and rain timeseries obtained by
  filtering out all pixels with VCF less than the supplied
  `vcf-limit`."
  [ndvi-src reli-src rain-src]
  (<- [?s-res ?mod-h ?mod-v ?sample ?line ?start-idx ?ndvi-ts ?precl-ts ?reli-ts]
      (ndvi-src ?s-res ?mod-h ?mod-v ?sample ?line ?n-start ?ndvi)
      (reli-src ?s-res ?mod-h ?mod-v ?sample ?line ?r-start ?reli)
      (rain-src ?s-res ?mod-h ?mod-v ?sample ?line ?p-start ?precl)
      (schema/adjust ?p-start ?precl ?n-start ?ndvi ?r-start ?reli
                     :> ?start-idx ?precl-ts ?ndvi-ts ?reli-ts)
      (:distinct false)))

(defn dynamic-tap
  "Accepts an est-map, and sources for ndvi and rain timeseries and
  vcf values split up by pixel.

  We break this apart from dynamic-filter to force the filtering to
  occur before the analysis. Note that all variable names within this
  query are TIMESERIES, not individual values."
  [est-map dynamic-src]
  (<- [?s-res ?mod-h ?mod-v ?sample ?line ?new-start ?short ?break ?long ?t-stat]
      (dynamic-src ?s-res ?mod-h ?mod-v ?sample ?line ?start ?ndvi ?precl ?reli)
      (short-trend-shell est-map ?start ?ndvi ?reli :> ?new-start ?short)
      (long-trend-shell est-map ?start ?ndvi ?reli ?precl :> _ ?break ?long ?t-stat)
      (:distinct false)))

(defn forma-tap
  "Accepts an est-map and sources for ndvi, rain, and fire timeseries,
  plus a source of static vcf pixels.

  Note that all values internally discuss timeseries."
  [dynamic-src fire-src]
  (<- [?s-res ?period ?mh ?mv ?s ?l ?forma-val]
      (fire-src ?s-res ?mh ?mv ?s ?l !!fire)
      (dynamic-src ?s-res ?mh ?mv ?s ?l ?start ?short ?break ?long ?t-stat)
      (schema/forma-seq !!fire ?short ?break ?long ?t-stat :> ?forma-seq)
      (p/index ?forma-seq :zero-index ?start :> ?period ?forma-val)
      (:distinct false)))

(defmapcatop [process-neighbors [num-neighbors]]
  "Processes all neighbors... Returns the index within the chunk, the
value, and the aggregate of the neighbors."

  [window]
  (for [[idx [val neighbors]] (->> (w/neighbor-scan num-neighbors window)
                                   (map-indexed vector))
        :when val]
    [idx val (->> neighbors
                  (apply concat)
                  (filter identity)
                  (schema/combine-neighbors))]))

(defn forma-query
  "final query that walks the neighbors and spits out the values."
  [est-map forma-val-src]
  (let [{:keys [neighbors window-dims]} est-map
        [rows cols] window-dims
        src (p/sparse-windower forma-val-src
                               ["?sample" "?line"]
                               window-dims
                               "?forma-val"
                               nil)]
    (<- [?s-res ?period ?mod-h ?mod-v ?sample ?line ?val ?neighbor-val]
        (src ?s-res ?period ?mod-h ?mod-v ?win-col ?win-row ?window)
        (process-neighbors [neighbors] ?window :> ?win-idx ?val ?neighbor-val)
        (r/tile-position cols rows ?win-col ?win-row ?win-idx :> ?sample ?line)
        (:distinct false))))

(defn beta-generator
  "query to return the beta vector associated with each ecoregion"
  [{:keys [t-res est-start ridge-const convergence-thresh max-iterations]}
   dynamic-src static-src]
  (let [first-idx (date/datetime->period t-res est-start)]
    (<- [?s-res ?eco ?beta]
        (dynamic-src ?s-res ?pd ?mod-h ?mod-v ?s ?l ?val ?neighbor-val)
        (static-src ?s-res ?mod-h ?mod-v ?s ?l _ _ ?eco ?hansen)
        (= ?pd first-idx)
        (log/logistic-beta-wrap [ridge-const convergence-thresh max-iterations]
                                ?hansen ?val ?neighbor-val :> ?beta)
        (:distinct false))))

(defmapop [apply-betas [betas]]
  [eco val neighbor-val]
  (let [beta ((log/mk-key eco) betas)]
    (log/logistic-prob-wrap beta val neighbor-val)))

(defn forma-estimate
  "query to end all queries: estimate the probabilities for each
  period after the training period."
  [beta-src dynamic-src static-src trap-tap period]
  (let [betas (log/beta-dict beta-src)]
    (<- [?s-res ?mod-h ?mod-v ?s ?l ?prob-series]
        (dynamic-src ?s-res ?pd ?mod-h ?mod-v ?s ?l ?val ?neighbor-val)
        (static-src ?s-res ?mod-h ?mod-v ?s ?l _ _ ?eco _)
        (apply-betas [betas] ?eco ?val ?neighbor-val :> ?prob)
        (log/mk-timeseries ?pd ?prob :> ?prob-series)
<<<<<<< HEAD
        (= ?pd 827)
        (:distinct false)
        ;;(:trap (hfs-seqfile trap-tap))
        )))
=======
        (= ?pd period)
        (:distinct false)
        ;;(:trap trap-tap)
        )))

(defn run-estimate
  []
  (let [static-src [["500" 31 9 1480 583 -9999 57 40102 0]
                    ["500" 32 9 2099 2256 -9999 57 40102 0]]
        dynamic-src [["500" 901 32 9 2099 2256 [#forma.schema.FireValue{:temp-330 0, :conf-50 0, :both-preds 0, :count 0} -466.2011790878755 1 1.6012421078702275 0.2656590124101372] #forma.schema.NeighborValue{:fire-value #forma.schema.FireValue{:temp-330 0, :conf-50 0, :both-preds 0, :count 0}, :neighbor-count 4, :avg-short-drop -174.58885428253615, :min-short-drop -309.94680756395996, :avg-param-break 1, :min-param-break 1, :avg-long-drop 4.25231304252854, :min-long-drop 0.7720724721357737, :avg-t-stat 0.637545513914194, :min-t-stat 0.12022165725363915}]]
        beta-src (hfs-seqfile "/Users/robin/Downloads/betas")
        out (hfs-seqfile "/Users/robin/Downloads/text/apply" :sinkmode :replace)
        trap-tap (hfs-seqfile "/Users/robin/Downloads/trap")
        dynamic-src-1 (hfs-seqfile "/Users/robin/Downloads/dynamic")]
  (?- out (forma-estimate beta-src dynamic-src-1 static-src trap-tap 901))))
>>>>>>> 1433c6bb

(comment
  (let [m {:est-start "2005-12-31"
           :est-end "2010-01-17"
           :s-res "500"
           :t-res "16"
           :neighbors 1
           :window-dims [600 600]
           :vcf-limit 25
           :long-block 30
           :window 10
           :ridge-const 1e-8
           :convergence-thresh 1e-10
           :max-iterations 500}
        ndvi-src [[1 (schema/chunk-value
                      "ndvi" "32" nil
                      (schema/pixel-location "500" 8 6 0 0)
                      (schema/timeseries-value 693 (concat ndvi ndvi)))]]
        reli-src [[1 (schema/chunk-value
                      "reli" "32" nil
                      (schema/pixel-location "500" 8 6 0 0)
                      (schema/timeseries-value 693 (concat reli reli)))]]
        rain-src [[2 (schema/chunk-value
                      "precl" "32" nil
                      (schema/pixel-location "500" 8 6 0 0)
                      (schema/timeseries-value 693 (concat rain-raw rain-raw)))]]
        vcf-src  [[3 (schema/chunk-value
                      "vcf" "00" nil
                      (schema/chunk-location "500" 8 6 0 24000)
                      (into [] (repeat 156 30)))]]
        fire-src [[(schema/chunk-value
                    "precl" "32" nil
                    (schema/pixel-location "500" 8 6 0 0)
                    (schema/timeseries-value
                     693 (repeat 312 (schema/fire-value
                                      1 1 1 1))))]]]
    (??- (forma-tap m ndvi-src reli-src rain-src vcf-src fire-src))))<|MERGE_RESOLUTION|>--- conflicted
+++ resolved
@@ -161,28 +161,10 @@
         (static-src ?s-res ?mod-h ?mod-v ?s ?l _ _ ?eco _)
         (apply-betas [betas] ?eco ?val ?neighbor-val :> ?prob)
         (log/mk-timeseries ?pd ?prob :> ?prob-series)
-<<<<<<< HEAD
-        (= ?pd 827)
         (:distinct false)
-        ;;(:trap (hfs-seqfile trap-tap))
-        )))
-=======
         (= ?pd period)
         (:distinct false)
-        ;;(:trap trap-tap)
-        )))
-
-(defn run-estimate
-  []
-  (let [static-src [["500" 31 9 1480 583 -9999 57 40102 0]
-                    ["500" 32 9 2099 2256 -9999 57 40102 0]]
-        dynamic-src [["500" 901 32 9 2099 2256 [#forma.schema.FireValue{:temp-330 0, :conf-50 0, :both-preds 0, :count 0} -466.2011790878755 1 1.6012421078702275 0.2656590124101372] #forma.schema.NeighborValue{:fire-value #forma.schema.FireValue{:temp-330 0, :conf-50 0, :both-preds 0, :count 0}, :neighbor-count 4, :avg-short-drop -174.58885428253615, :min-short-drop -309.94680756395996, :avg-param-break 1, :min-param-break 1, :avg-long-drop 4.25231304252854, :min-long-drop 0.7720724721357737, :avg-t-stat 0.637545513914194, :min-t-stat 0.12022165725363915}]]
-        beta-src (hfs-seqfile "/Users/robin/Downloads/betas")
-        out (hfs-seqfile "/Users/robin/Downloads/text/apply" :sinkmode :replace)
-        trap-tap (hfs-seqfile "/Users/robin/Downloads/trap")
-        dynamic-src-1 (hfs-seqfile "/Users/robin/Downloads/dynamic")]
-  (?- out (forma-estimate beta-src dynamic-src-1 static-src trap-tap 901))))
->>>>>>> 1433c6bb
+        (:trap trap-tap))))
 
 (comment
   (let [m {:est-start "2005-12-31"
