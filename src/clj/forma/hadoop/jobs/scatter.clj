(ns forma.hadoop.jobs.scatter
  "Namespace for arbitrary queries."
  (:use cascalog.api
        forma.trends.data
        [forma.hadoop.pail :only (to-pail)]
        [forma.source.tilesets :only (tile-set country-tiles)]
        [forma.hadoop.pail :only (?pail- split-chunk-tap)]
        [cascalog.checkpoint :only (workflow)])
  (:require [cascalog.ops :as c]
            [forma.utils :only (throw-illegal)]
            [forma.reproject :as r]
            [forma.schema :as schema]
            [forma.trends.stretch :as stretch]
            [forma.hadoop.predicate :as p]
            [forma.hadoop.jobs.forma :as forma]
            [forma.hadoop.jobs.timeseries :as tseries]))

(def convert-line-src
  (hfs-textline "s3n://modisfiles/ascii/admin-map.csv"))

(defn static-tap
  "Accepts a source of DataChunks containing vectors as values, and
  returns a new query with all relevant spatial information plus the
  actual value."
  [chunk-src]
  (<- [?s-res ?mod-h ?mod-v ?sample ?line ?val]
      (chunk-src _ ?chunk)
      (p/blossom-chunk ?chunk :> ?s-res ?mod-h ?mod-v ?sample ?line ?val)))

(defn country-tap
  [gadm-src convert-src]
  (let [gadm-tap (static-tap gadm-src)]
    (<- [?s-res ?mod-h ?mod-v ?sample ?line ?country]
        (gadm-tap ?s-res ?mod-h ?mod-v ?sample ?line ?admin)
        (convert-src ?textline)
        (p/converter ?textline :> ?country ?admin))))

(defmain GetStatic
  [pail-path out-path]
  (let [[vcf hansen ecoid gadm border]
        (map (comp static-tap (partial split-chunk-tap pail-path))
             [["vcf"] ["hansen"] ["ecoid"] ["gadm"] ["border"]])]
    (?<- (hfs-textline out-path
                       :sinkparts 3
                       :sink-template "%s/")
         [?country ?lat ?lon ?mod-h ?mod-v
          ?sample ?line ?hansen ?ecoid ?vcf ?gadm ?border]
         (vcf    ?s-res ?mod-h ?mod-v ?sample ?line ?vcf)
         (hansen ?s-res ?mod-h ?mod-v ?sample ?line ?hansen)
         (ecoid  ?s-res ?mod-h ?mod-v ?sample ?line ?ecoid)
         (gadm   ?s-res ?mod-h ?mod-v ?sample ?line ?gadm)
         (border ?s-res ?mod-h ?mod-v ?sample ?line ?border)
         (r/modis->latlon ?s-res ?mod-h ?mod-v ?sample ?line :> ?lat ?lon)
         (convert-line-src ?textline)
         (p/converter ?textline :> ?country ?gadm)
         (>= ?vcf 25))))

(defn static-src [{:keys [vcf-limit]} pail-path]
  (let [[vcf hansen ecoid gadm border]
        (map (comp static-tap (partial split-chunk-tap pail-path))
             [["vcf"] ["hansen"] ["ecoid"] ["gadm"] ["border"]])]
    (<- [?s-res ?mod-h ?mod-v ?sample ?line ?gadm ?vcf ?ecoid ?hansen]
        (vcf    ?s-res ?mod-h ?mod-v ?sample ?line ?vcf)
        (hansen ?s-res ?mod-h ?mod-v ?sample ?line ?hansen)
        (ecoid  ?s-res ?mod-h ?mod-v ?sample ?line ?ecoid)
        (gadm   ?s-res ?mod-h ?mod-v ?sample ?line ?gadm)
        (>= ?vcf vcf-limit))))

;; ## Forma

(def forma-run-parameters
  {"1000-32" {:est-start "2005-12-31"
              :est-end "2011-08-01" ;; I KEEP FUCKING THIS UP
              :s-res "1000"
              :t-res "32"
              :neighbors 1
              :window-dims [600 600]
              :vcf-limit 25
              :long-block 15
              :window 5}
   "500-16" {:est-start "2005-12-31"
             :est-end "2012-01-17"
             :s-res "500"
             :t-res "16"
             :neighbors 1
             :window-dims [600 600]
             :vcf-limit 25
             :long-block 30
             :window 10
             :ridge-const 1e-8
             :convergence-thresh 1e-6
             :max-iterations 500}})

(defn paths-for-dataset
  [dataset s-res t-res tile-seq]
  (let [res-string (format "%s-%s" s-res t-res)]
    (for [tile tile-seq]
      [dataset res-string (apply r/hv->tilestring tile)])))

(defn constrained-tap
  [ts-pail-path dataset s-res t-res country-seq]
  (->> (apply tile-set country-seq)
       (paths-for-dataset dataset s-res t-res)
       (apply split-chunk-tap ts-pail-path)))

(defn adjusted-precl-tap
  "Document... returns a tap that adjusts for the incoming
  resolution."
  [ts-pail-path s-res base-t-res t-res country-seq]
  (let [precl-tap (constrained-tap ts-pail-path "precl" s-res base-t-res country-seq)]
    (if (= t-res base-t-res)
      precl-tap
      (<- [?path ?final-chunk]
        (precl-tap ?path ?chunk)
        (map ?chunk [:location :value] :> ?location ?series)
        (schema/unpack-pixel-location ?locat)
        (stretch/ts-expander base-t-res t-res ?series :> ?new-series)
        (assoc ?chunk
          :value ?new-series
          :temporal-res t-res :> ?final-chunk)
        (:distinct false)))))

(defmapcatop expand-rain-pixel
  [sample line]
  (let [sample-0 (* 2 sample)
        line-0   (* 2 line)]
    (for [x (range 2)
          y (range 2)]
      [(+ sample-0 x) (+ line-0 y)])))

(defn new-adjusted-precl-tap
  "More brittle version that assumes conversion from 1000 to 500m."
  [ts-pail-path s-res base-t-res t-res country-seq]
  (let [precl-tap (constrained-tap ts-pail-path "precl" s-res base-t-res country-seq)]
    (<- [?path ?final-chunk]
        (precl-tap ?path ?chunk)
        (forma/get-loc ?chunk :> ?s-res ?mod-h ?mod-v ?s ?l ?series)
        (expand-rain-pixel ?s ?l :> ?sample ?line)
        (schema/pixel-location "500" ?mod-h ?mod-v ?sample ?line :> ?location)
        (stretch/ts-expander base-t-res t-res ?series :> ?new-series)
        (assoc ?chunk
          :value ?new-series
          :location ?location
          :temporal-res t-res :> ?final-chunk)
        (:distinct false))))

(comment
  (??<- [?a ?b]
        ((constrained-tap
          "/Users/sritchie/Desktop/mypail" "vcf" "500" "00" [[8 6]]) ?a ?b)
        (:distinct false))

  "This command runs FORMA."
  (use 'forma.hadoop.jobs.scatter)
  (in-ns 'forma.hadoop.jobs.scatter)
  (formarunner "/user/hadoop/checkpoints"
               "s3n://pailbucket/master"
               "s3n://pailbucket/series"
               "s3n://formaresults/forma2012"
               "500-16"
               [:IDN]))

(defn first-half-query
  "Poorly named! Returns a query that generates a number of position
  and dataset identifier"
  [pail-path ts-pail-path out-path run-key country-seq]
  (let [{:keys [s-res t-res est-end] :as forma-map} (forma-run-parameters run-key)]
    (assert forma-map (str run-key " is not a valid run key!"))
    (with-job-conf {"mapreduce.jobtracker.split.metainfo.maxsize" 100000000000}
      (?- (hfs-seqfile out-path :sinkmode :replace)
          (forma/forma-query
           forma-map
           (constrained-tap ts-pail-path "ndvi" s-res t-res country-seq)
           (constrained-tap ts-pail-path "reli" s-res t-res country-seq)
           (new-adjusted-precl-tap ts-pail-path "1000" "32" t-res country-seq)
           (constrained-tap pail-path "vcf" s-res "00" country-seq)
           (tseries/fire-query pail-path
                               t-res
                               "2000-11-01"
                               est-end
                               country-seq))))))

(defmain formarunner
  [tmp-root pail-path ts-pail-path out-path run-key country-seq]
  (let [{:keys [s-res t-res est-end] :as est-map} (forma-run-parameters run-key)
        mk-filter (fn [vcf-path ts-src]
                    (forma/filter-query (hfs-seqfile vcf-path)
                                        (:vcf-limit est-map)
                                        ts-src))]
    (assert est-map (str run-key " is not a valid run key!"))
    (workflow [tmp-root]
              vcf-step
              ([:tmp-dirs vcf-path]
                 (?- (hfs-seqfile vcf-path)
                     (<- [?a ?b]
                         ((constrained-tap
                           pail-path "vcf" s-res "00" country-seq) ?a ?b)
                         (:distinct false))))

              ndvi-step
              ([:tmp-dirs ndvi-path]
                 (with-job-conf {"cascading.kryo.serializations" "forma.schema.TimeSeriesValue,carbonite.PrintDupSerializer:forma.schema.FireValue,carbonite.PrintDupSerializer:forma.schema.FormaValue,carbonite.PrintDupSerializer:forma.schema.NeighborValue,carbonite.PrintDupSerializer"}
                   (?- (hfs-seqfile ndvi-path)
                       (mk-filter vcf-path
                                  (constrained-tap
                                   ts-pail-path "ndvi" s-res t-res country-seq)))))

              fire-step ([:tmp-dirs fire-path]
                           (?- (hfs-seqfile fire-path)
                               (tseries/fire-query pail-path
                                                   t-res
                                                   "2000-11-01"
                                                   est-end
                                                   country-seq)))

              adjustfires
              ([:tmp-dirs adjusted-fire-path]
                 (with-job-conf
                   {"cascading.kryo.serializations" "forma.schema.TimeSeriesValue,carbonite.PrintDupSerializer:forma.schema.FireValue,carbonite.PrintDupSerializer:forma.schema.FormaValue,carbonite.PrintDupSerializer:forma.schema.NeighborValue,carbonite.PrintDupSerializer"}
                   (?- (hfs-seqfile adjusted-fire-path)
                       (forma/fire-tap est-map (hfs-seqfile fire-path)))))

              rain-step
              ([:tmp-dirs rain-path]
                 (with-job-conf {"cascading.kryo.serializations" "forma.schema.TimeSeriesValue,carbonite.PrintDupSerializer:forma.schema.FireValue,carbonite.PrintDupSerializer:forma.schema.FormaValue,carbonite.PrintDupSerializer:forma.schema.NeighborValue,carbonite.PrintDupSerializer"}
                   (?- (hfs-seqfile rain-path)
                       (mk-filter vcf-path
                                  (new-adjusted-precl-tap
                                   ts-pail-path "1000" "32" t-res country-seq)))))

              reli-step
              ([:tmp-dirs reli-path]
                 (with-job-conf {"cascading.kryo.serializations" "forma.schema.TimeSeriesValue,carbonite.PrintDupSerializer:forma.schema.FireValue,carbonite.PrintDupSerializer:forma.schema.FormaValue,carbonite.PrintDupSerializer:forma.schema.NeighborValue,carbonite.PrintDupSerializer"}
                   (?- (hfs-seqfile reli-path)
                       (mk-filter vcf-path
                                  (constrained-tap
                                   ts-pail-path "reli" s-res t-res country-seq)))))
              
              adjustseries
              ([:tmp-dirs adjusted-series-path]
                 "Adjusts the lengths of all timeseries
                               and filters out timeseries below the proper VCF value."
                 (with-job-conf {"mapred.min.split.size" 805306368
                                 "cascading.kryo.serializations" "forma.schema.TimeSeriesValue,carbonite.PrintDupSerializer:forma.schema.FireValue,carbonite.PrintDupSerializer:forma.schema.FormaValue,carbonite.PrintDupSerializer:forma.schema.NeighborValue,carbonite.PrintDupSerializer"}
                   (?- (hfs-seqfile adjusted-series-path)
                       (forma/dynamic-filter (hfs-seqfile ndvi-path)
                                             (hfs-seqfile reli-path)
                                             (hfs-seqfile rain-path)))))

              trends ([:tmp-dirs dynamic-path]
                        "Runs the trends processing."
                        (with-job-conf {"cascading.kryo.serializations" "forma.schema.TimeSeriesValue,carbonite.PrintDupSerializer:forma.schema.FireValue,carbonite.PrintDupSerializer:forma.schema.FormaValue,carbonite.PrintDupSerializer:forma.schema.NeighborValue,carbonite.PrintDupSerializer"}
                          (?- (hfs-seqfile dynamic-path)
                              (forma/dynamic-tap
                               est-map (hfs-seqfile adjusted-series-path)))))

              mid-forma ([:tmp-dirs forma-mid-path
                          :deps [trends adjustfires]]
                           (with-job-conf {"cascading.kryo.serializations" "forma.schema.TimeSeriesValue,carbonite.PrintDupSerializer:forma.schema.FireValue,carbonite.PrintDupSerializer:forma.schema.FormaValue,carbonite.PrintDupSerializer:forma.schema.NeighborValue,carbonite.PrintDupSerializer"}
                             (?- (hfs-seqfile forma-mid-path)
                                 (forma/forma-tap (hfs-seqfile dynamic-path)
                                                  (hfs-seqfile adjusted-fire-path)))))
              
              final-forma
              ([] (let [names ["?s-res" "?period" "?mod-h" "?mod-v"
                               "?sample" "?line" "?forma-val"]
                        mid-src (-> (hfs-seqfile forma-mid-path)
                                    (name-vars names))]
                    (with-job-conf {"cascading.kryo.serializations" "forma.schema.TimeSeriesValue,carbonite.PrintDupSerializer:forma.schema.FireValue,carbonite.PrintDupSerializer:forma.schema.FormaValue,carbonite.PrintDupSerializer:forma.schema.NeighborValue,carbonite.PrintDupSerializer"}
                      (?- (hfs-seqfile out-path)
                          (forma/forma-query est-map mid-src))))))))

(def kryo-conf
  {"cascading.kryo.serializations"   "forma.schema.TimeSeriesValue,carbonite.PrintDupSerializer:forma.schema.FireValue,carbonite.PrintDupSerializer:forma.schema.FormaValue,carbonite.PrintDupSerializer:forma.schema.NeighborValue,carbonite.PrintDupSerializer"
   "fs.s3n.multipart.uploads.enabled" true})

(defmain ultrarunner
  [tmp-root eco-beta-path full-beta-path static-path final-path out-path country-or-eco]
  (let [est-map (forma-run-parameters "500-16")]
    (workflow [tmp-root]              
              genbetas
              ([]
                 (let [beta-path (if (= "eco" country-or-eco)
                                   eco-beta-path
                                   full-beta-path)]
                   (?- (hfs-seqfile beta-path)
                       (forma/beta-generator est-map
                                             (hfs-seqfile final-path)
                                             (hfs-seqfile static-path))))))))

              ;; applybetas
              ;; ([] (?- (hfs-seqfile out-path :sinkmode :replace)
              ;;         (forma/forma-estimate (hfs-seqfile eco-beta-path)
              ;;                               (hfs-seqfile full-beta-path)
              ;;                               (hfs-seqfile final-path)
              ;;                               (hfs-seqfile static-path))))

(comment
  "Run this:"
  (ultrarunner "/user/hadoop/checkpoint"
               "s3n://formaresults/ecobetatemp"
<<<<<<< HEAD
               "s3n://formaresults/fullbetatemp"               
               "s3n://formaresults/staticbuckettemp"
               "s3n://formaresults/finalbuckettemp"
               "s3n://formaresults/finaloutput"
               "eco"))

=======
               "s3n://formaresults/countrybetatemp"               
               "s3n://formaresults/staticbuckettemp"
               "s3n://formaresults/finalbuckettemp"
               "s3n://formaresults/finaloutput"
               "eco"))
>>>>>>> b43d957f
<|MERGE_RESOLUTION|>--- conflicted
+++ resolved
@@ -299,17 +299,8 @@
   "Run this:"
   (ultrarunner "/user/hadoop/checkpoint"
                "s3n://formaresults/ecobetatemp"
-<<<<<<< HEAD
-               "s3n://formaresults/fullbetatemp"               
-               "s3n://formaresults/staticbuckettemp"
-               "s3n://formaresults/finalbuckettemp"
-               "s3n://formaresults/finaloutput"
-               "eco"))
-
-=======
                "s3n://formaresults/countrybetatemp"               
                "s3n://formaresults/staticbuckettemp"
                "s3n://formaresults/finalbuckettemp"
                "s3n://formaresults/finaloutput"
-               "eco"))
->>>>>>> b43d957f
+               "eco"))