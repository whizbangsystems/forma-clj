--- conflicted
+++ resolved
@@ -4,8 +4,7 @@
         [forma.trends.filter :only (deseasonalize make-reliable hp-filter)])
   (:require [forma.utils :as utils]
             [incanter.core :as i]
-            [incanter.stats :as s]
-            [clojure.contrib.generic.math-functions :as m]))
+            [incanter.stats :as s]))
 
 (defn element-sum
   "returns a vector of sums of each respective element in a vector of vectors,
@@ -14,120 +13,9 @@
   [coll]
   (apply (partial map +) coll))
 
-<<<<<<< HEAD
-(defn test-math
-  [n]
-  (m/cos n))
-
-(defn time-trend-cofactor
-  "construct a matrix of cofactors; first column is comprised of ones,
-  second column is a range from 1 to [num-months].  The result is a
-  [num-months]x2 incanter matrix."
-  [num-months]
-  (i/trans (i/bind-rows (repeat num-months 1)
-                        (range 1 (inc num-months)))))
-
-(defn singular?
-  "Check to see if the supplied matrix `X` is singular. note that `X`
-  has to be square, n x n, where n > 1."
-  [X]
-  (<= (i/det X) 0))
-
-(defn ols-coefficient
-  "extract OLS coefficient from a time-series."
-  [ts]
-  (let [ycol (i/trans [ts])
-        X (time-trend-cofactor (count ts))]
-    (i/sel (i/mmult (variance-matrix X)
-                    (i/trans X)
-                    ycol)
-           1 0)))
-
-(defn windowed-apply 
-  "apply a function [f] to a window along a sequence [xs] of length [window]"
-  [f window xs]
-  (pmap f (partition window 1 xs)))
-
-(defn make-monotonic
-  "move through a collection `coll` picking up the min or max values, depending
-  on the value of `comparator` which can be either `min` or `max`.  This is very
-  similar, I think, to the `reduce` function, but with side effects that print
-  into a vector."
-  [comparator coll]
-  (reduce (fn [acc val]
-            (conj acc
-                  (if (empty? acc)
-                    val
-                    (comparator val (last acc)))))
-          []
-          coll))
-
-;; ## WHOOPBANG :: Collect the short-term drop associated with a
-;; ## time-series
-
-;; The following is a routine, under the header WHOOPBANG (original name),
-;; which collects the greatest short-term drop in a preconditioned and
-;; filtered time-series of a vegetation index.  Currently, the final
-;; function requires three values: (1) time-series as a vector or
-;; sequence (2) a scalar parameter indicating the length of the block
-;; to which the ordinary least squares regression in applied, which
-;; was 15 in the original FORMA specification (3) the length of the
-;; window that smooths the OLS coefficients, which was originally 5.
-
-;; TODODAN: check the values of reliability time-series data to make
-;; sure that the good- and bad-set values are correct in
-;; make-reliable. This need not be done for the first run, since it
-;; wasn't done for the original FORMA application.  All we did was
-;; deseasonalize the data, which is reflected below.  It would be a
-;; good and feasible (easy) bonus to utilize the reliability data.
-
-(defn short-trend
-  "`short-trend` will find the greatest OLS drop over a timeseries `ts`
-  given sub-timeseries of length `long-block`.  The drops are smoothed
-  by a moving average window of length `window`."
-  ([long-block window ts]
-     (short-trend ts [] long-block window))
-  ([long-block window ts reli-ts]
-     (->> (deseasonalize ts)
-          (windowed-apply ols-coefficient long-block)
-          (windowed-apply coll-avg window)
-          (make-monotonic min))))
-
-(defn collect-short-trend
-  "preps the short-term drop for the merge into the other data by separating
-  out the reference period and the rest of the observations for estimation,
-  that is, `for-est`!"
-  ([start-pd end-pd long-block window ts]
-     (collect-short-trend start-pd end-pd long-block window ts []))
-  ([start-pd end-pd long-block window ts reli-ts]
-     (let [offset (+ long-block window)
-           [y z] (map #(-> % (- offset) (+ 2)) [start-pd end-pd])
-           full-ts (short-trend long-block window ts reli-ts)]
-       (subvec full-ts (dec y) z))))
-
-;; WHIZBANG :: Collect the long-term drop of a time-series
-
-;; These functions will extract the OLS coefficient associated with a
-;; time trend, along with the t-statistic on that coefficient.  For
-;; this, we need a time-series of a vegetation index, and a
-;; corresponding time-series for rain.  This could be made more
-;; general; and in fact, there is a lm (linear model) function in
-;; Incanter that can do this work.  This function, however, collects
-;; all sorts of other information that we do not need, which may slow
-;; processing.  These functions are very tightly tailored to the
-;; function that they serve within the total FORMA process.  We assume
-;; that we only are every concerned with the coefficient on the time
-;; trend (which is reasonable, given the purpose for this routine).  
-
-(defn t-range
-  "Provide a range from 1 through the length of a reference vector [v].
-  This function was first used to create a time-trend variable to extract
-  the linear trend from a time-series (ndvi)."
-=======
 (defn ols-trend
   "returns the OLS trend coefficient from the input vector; an
   intercept is implicitly assumed"
->>>>>>> 4ad7584e
   [v]
   (let [time-step (utils/idx v)]
     (second (:coefs (s/simple-regression v time-step)))))
@@ -197,7 +85,4 @@
     (i/trace
      (i/mmult
       (i/solve (i/matrix (map #(* (count y) %) foc) num-foc))
-      (i/matrix cumul-foc num-foc)))))
-
-
-
+      (i/matrix cumul-foc num-foc)))))