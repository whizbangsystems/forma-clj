--- conflicted
+++ resolved
@@ -18,15 +18,10 @@
    :VNM #{[27 6] [27 7] [28 7] [28 8]}})
 
 (defn tile-set
-<<<<<<< HEAD
-  "set of unique MODIS tiles for the specified countries (union).
-  -- Example usage: (tile-set :idn :mys :phl)"
-=======
   "set of unique MODIS tiles for the specified
   countries (union). Example usage:
 
     (tile-set :IDN :MYS :PHL)"
->>>>>>> 30bed898
   [& countries]
   (apply union
          (map country-tiles countries)))
